﻿param (
    # A CalVer string if you need to manually override the default yyyy.M.d version string.
    [string]$CalVer
)

if (Get-Module -Name 'PSPublishModule' -ListAvailable) {
    Write-Information 'PSPublishModule is installed.'
} else {
    Write-Information 'PSPublishModule is not installed. Attempting installation.'
    try {
        Install-Module -Name Pester -AllowClobber -Scope CurrentUser -SkipPublisherCheck -Force
        Install-Module -Name PSPublishModule -AllowClobber -Scope CurrentUser -Force
    } catch {
        Write-Error 'PSPublishModule installation failed.'
    }
}

Update-Module -Name PSPublishModule
Import-Module -Name PSPublishModule -Force

Build-Module -ModuleName 'Locksmith' {
    # Usual defaults as per standard module
    $Manifest = [ordered] @{
        ModuleVersion        = if ($Calver) { $CalVer } else { (Get-Date -Format yyyy.M.d) }
        CompatiblePSEditions = @('Desktop', 'Core')
        GUID                 = 'b1325b42-8dc4-4f17-aa1f-dcb5984ca14a'
        Author               = 'Jake Hildreth'
        Copyright            = "(c) 2022 - $((Get-Date).Year). All rights reserved."
        Description          = 'A small tool to find and fix common misconfigurations in Active Directory Certificate Services.'
        ProjectUri           = 'https://github.com/TrimarcJake/Locksmith'
        IconUri              = 'https://raw.githubusercontent.com/TrimarcJake/Locksmith/main/Images/locksmith.ico'
        PowerShellVersion    = '5.1'
        Tags                 = @('Windows', 'Locksmith', 'CA', 'PKI', 'ActiveDirectory', 'CertificateServices', 'ADCS')
    }
    New-ConfigurationManifest @Manifest

    # See [PR26](https://github.com/EvotecIT/PSPublishModule/pull/26) for notes about using placeholders and
    # built-in placeholders for common module metadata.
    # New-ConfigurationPlaceHolder -CustomReplacement @(
    #     @{ Find = '{CustomName}'; Replace = 'SpecialCase' }
    #     @{ Find = '{CustomVersion}'; Replace = '1.0.0' }
    # )

    # Add standard module dependencies (directly, but can be used with loop as well)
    #New-ConfigurationModule -Type RequiredModule -Name 'PSSharedGoods' -Guid 'Auto' -Version 'Latest'

    # Add external module dependencies, using loop for simplicity
    # those modules are not available in PowerShellGallery so user has to have them installed
    $ExternalModules = @(
        # Required RSAT AD module
        'ActiveDirectory'
        'ServerManager'
        # those modules are builtin in PowerShell so no need to install them
        # could as well be ignored with New-ConfigurationModuleSkip
        'Microsoft.PowerShell.Utility'
        'Microsoft.PowerShell.LocalAccounts'
        'Microsoft.PowerShell.Management'
        'Microsoft.PowerShell.Security'
        'CimCmdlets'
        'Dism'
    )
    foreach ($Module in $ExternalModules) {
        New-ConfigurationModule -Type ExternalModule -Name $Module
    }


    # Ignore missing modules or cmdlets during build process
    New-ConfigurationModuleSkip -IgnoreFunctionName @('Out-ConsoleGridView') -IgnoreModuleName @('Microsoft.PowerShell.ConsoleGuiTools')

    # Tells the script to exclude commands from functions if the module is not available to be loaded
    # New-ConfigurationCommand -CommandName @('') -ModuleName @('') # Populate arrays or remove empty example.

    $ConfigurationFormat = [ordered] @{
        RemoveComments                              = $false

        PlaceOpenBraceEnable                        = $true
        PlaceOpenBraceOnSameLine                    = $true
        PlaceOpenBraceNewLineAfter                  = $true
        PlaceOpenBraceIgnoreOneLineBlock            = $false

        PlaceCloseBraceEnable                       = $true
        PlaceCloseBraceNewLineAfter                 = $true
        PlaceCloseBraceIgnoreOneLineBlock           = $false
        PlaceCloseBraceNoEmptyLineBefore            = $true

        UseConsistentIndentationEnable              = $true
        UseConsistentIndentationKind                = 'space'
        UseConsistentIndentationPipelineIndentation = 'IncreaseIndentationAfterEveryPipeline'
        UseConsistentIndentationIndentationSize     = 4

        UseConsistentWhitespaceEnable               = $true
        UseConsistentWhitespaceCheckInnerBrace      = $true
        UseConsistentWhitespaceCheckOpenBrace       = $true
        UseConsistentWhitespaceCheckOpenParen       = $true
        UseConsistentWhitespaceCheckOperator        = $true
        UseConsistentWhitespaceCheckPipe            = $true
        UseConsistentWhitespaceCheckSeparator       = $true

        AlignAssignmentStatementEnable              = $true
        AlignAssignmentStatementCheckHashtable      = $true

        UseCorrectCasingEnable                      = $true
    }
    # format PSD1 and PSM1 files when merging into a single file
    # enable formatting is not required as Configuration is provided
    New-ConfigurationFormat -ApplyTo 'OnMergePSM1', 'OnMergePSD1' -Sort None @ConfigurationFormat
    # format PSD1 and PSM1 files within the module
    # enable formatting is required to make sure that formatting is applied (with default settings)
    New-ConfigurationFormat -ApplyTo 'DefaultPSD1', 'DefaultPSM1' -EnableFormatting -Sort None
    # when creating PSD1 use special style without comments and with only required parameters
    New-ConfigurationFormat -ApplyTo 'DefaultPSD1', 'OnMergePSD1' -PSD1Style 'Minimal'

    # configuration for documentation, at the same time it enables documentation processing
    New-ConfigurationDocumentation -Enable:$false -StartClean -UpdateWhenNew -PathReadme 'Docs\Readme.md' -Path 'Docs'

    New-ConfigurationImportModule -ImportSelf #-ImportRequiredModules

    New-ConfigurationBuild -Enable:$true -SignModule:$false -DeleteTargetModuleBeforeBuild -MergeModuleOnBuild #-UseWildcardForFunctions

    $PreScriptMerge = {
        param (
            [int]$Mode,
            [Parameter()]
<<<<<<< HEAD
                [ValidateSet('Auditing','ESC1','ESC2','ESC3','ESC4','ESC5','ESC6','ESC8','ESC11','ESC13','ESC15','EKUwu','All','PromptMe')]
                [array]$Scans = 'All'
=======
            [ValidateSet('Auditing', 'ESC1', 'ESC2', 'ESC3', 'ESC4', 'ESC5', 'ESC6', 'ESC8', 'All', 'PromptMe')]
            [array]$Scans = 'All'
>>>>>>> 73e4ae46
        )
    }

    $PostScriptMerge = { Invoke-Locksmith -Mode $Mode -Scans $Scans }

    New-ConfigurationArtefact -Type Packed -Enable -Path "$PSScriptRoot\..\Artefacts\Packed" -ArtefactName '<ModuleName>.zip'
    New-ConfigurationArtefact -Type Script -Enable -Path "$PSScriptRoot\..\Artefacts\Script" -PreScriptMerge $PreScriptMerge -PostScriptMerge $PostScriptMerge -ScriptName 'Invoke-<ModuleName>.ps1'
    New-ConfigurationArtefact -Type ScriptPacked -Enable -Path "$PSScriptRoot\..\Artefacts\ScriptPacked" -PreScriptMerge $PreScriptMerge -PostScriptMerge $PostScriptMerge -ScriptName 'Invoke-<ModuleName>.ps1' -ArtefactName 'Invoke-<ModuleName>.zip'
    # New-ConfigurationPublish -Type PowerShellGallery -FilePath 'C:\Users\jake.BLUETUXEDO\Documents\API Keys\PSGallery.txt'
}

Copy-Item "$PSScriptRoot\..\Artefacts\Script\Invoke-Locksmith.ps1" "$PSScriptRoot\..\"

# Suppress validation errors and cleanup
[Void]$CalVer
[void]$Mode
[void]$Scans<|MERGE_RESOLUTION|>--- conflicted
+++ resolved
@@ -121,13 +121,8 @@
         param (
             [int]$Mode,
             [Parameter()]
-<<<<<<< HEAD
-                [ValidateSet('Auditing','ESC1','ESC2','ESC3','ESC4','ESC5','ESC6','ESC8','ESC11','ESC13','ESC15','EKUwu','All','PromptMe')]
-                [array]$Scans = 'All'
-=======
-            [ValidateSet('Auditing', 'ESC1', 'ESC2', 'ESC3', 'ESC4', 'ESC5', 'ESC6', 'ESC8', 'All', 'PromptMe')]
+            [ValidateSet('Auditing','ESC1','ESC2','ESC3','ESC4','ESC5','ESC6','ESC8','ESC11','ESC13','ESC15','EKUwu','All','PromptMe')]
             [array]$Scans = 'All'
->>>>>>> 73e4ae46
         )
     }
 
