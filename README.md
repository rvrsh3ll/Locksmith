--- conflicted
+++ resolved
@@ -119,8 +119,6 @@
 ``` powershell
 # Script Syntax
 .\Invoke-Locksmith.ps1 -Mode 4
-<<<<<<< HEAD
-=======
 ```
 
 Example Output for Mode 4: https://github.com/TrimarcJake/Locksmith/blob/main/examples/Mode4.md
@@ -133,7 +131,6 @@
 ``` powershell
 # Run all scans
 Invoke-Locksmith -Scan All
->>>>>>> cf01a2a0
 ```
 
 ``` powershell
