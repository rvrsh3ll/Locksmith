--- conflicted
+++ resolved
@@ -166,15 +166,10 @@
     [array]$AuditingIssues = Find-AuditingIssue -ADCSObjects $ADCSObjects | Sort-Object Name
 
     Write-Host 'Identifying AD CS templates with dangerous configurations...'
-<<<<<<< HEAD
     [array]$ESC1 = Find-ESC1 -ADCSObjects $ADCSObjects -SafeUsers $SafeUsers
     [array]$ESC2 = Find-ESC2 -ADCSObjects $ADCSObjects -SafeUsers $SafeUsers
     [array]$ESC3 = Find-ESC3Condition1 -ADCSObjects $ADCSObjects -SafeUsers $SafeUsers
     # [array]$ESC3Condition2 = Find-ESC3Condition2 -ADCSObjects $ADCSObject -SafeUsers $SafeUsers
-=======
-    [array]$ESC1 = Find-ESC1 -ADCSObjects $ADCSObjects -SafeUsers $SafeUsers | Sort-Object Name
-    [array]$ESC2 = Find-ESC2 -ADCSObjects $ADCSObjects -SafeUsers $SafeUsers | Sort-Object Name
->>>>>>> 17543fe8
 
     Write-Host 'Identifying AD CS template and other objects with poor access control...'
     [array]$ESC4 = Find-ESC4 -ADCSObjects $ADCSObjects -SafeUsers $SafeUsers -DangerousRights $DangerousRights -SafeOwners $SafeOwners | Sort-Object Name
