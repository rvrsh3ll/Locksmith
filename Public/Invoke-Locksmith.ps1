--- conflicted
+++ resolved
@@ -86,9 +86,6 @@
 
         # The scans to run. Defaults to 'All'.
         [Parameter()]
-<<<<<<< HEAD
-        [ValidateSet('Auditing', 'ESC1', 'ESC2', 'ESC3', 'ESC4', 'ESC5', 'ESC6', 'ESC8', 'ESC11', 'ESC13', 'All', 'PromptMe')]
-=======
         [ValidateSet('Auditing',
             'ESC1',
             'ESC2',
@@ -104,7 +101,6 @@
             'All',
             'PromptMe'
         )]
->>>>>>> d14c532c
         [array]$Scans = 'All',
 
         # The directory to save the output in (defaults to the current working directory).
