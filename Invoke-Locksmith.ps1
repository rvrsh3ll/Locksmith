--- conflicted
+++ resolved
@@ -2670,11 +2670,7 @@
         [System.Management.Automation.PSCredential]$Credential
     )
 
-<<<<<<< HEAD
-    $Version = '2024.9'
-=======
     $Version = '2024.10'
->>>>>>> 0773381c
     $LogoPart1 = @"
     _       _____  _______ _     _ _______ _______ _____ _______ _     _
     |      |     | |       |____/  |______ |  |  |   |      |    |_____|
