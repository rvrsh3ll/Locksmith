--- conflicted
+++ resolved
@@ -115,18 +115,12 @@
     }
     elseif ($InputPath) {
         $Targets = Get-Content $InputPath
-<<<<<<< HEAD
     } else {
         if ($Credential){
             $Targets = (Get-ADForest -Credential $Credential).Name
         } else {
             $Targets = (Get-ADForest).Name
         }
-=======
-    }
-    else {
-        $Targets = (Get-ADForest).Name
->>>>>>> 14ca8823
     }
     return $Targets
 }
@@ -184,7 +178,6 @@
             $ping = Test-Connection -ComputerName $CAHostname -Quiet
             if ($ping) {
                 try {
-<<<<<<< HEAD
                     if ($Credential) {
                         $CertutilAudit = Invoke-Command -ComputerName $CAHostname -Credential $Credential -ScriptBlock {param($CAFullName);certutil -config $CAFullName -getreg CA\AuditFilter} -ArgumentList $CAFullName
                     } else {  
@@ -200,17 +193,6 @@
                         $CertutilFlag = certutil -config $CAFullName -getreg policy\EditFlags
                     }
                 } catch {
-=======
-                    $CertutilAudit = certutil -config $CAFullName -getreg CA\AuditFilter
-                }
-                catch {
-                    $AuditFilter = 'Failure'
-                }
-                try {
-                    $CertutilFlag = certutil -config $CAFullName -getreg policy\EditFlags
-                }
-                catch {
->>>>>>> 14ca8823
                     $AuditFilter = 'Failure'
                 }
             }
