--- conflicted
+++ resolved
@@ -4381,11 +4381,8 @@
         [System.Management.Automation.PSCredential]$Credential
     )
 
-<<<<<<< HEAD
     $Version = '2025.1.12'
-=======
-    $Version = '2025.1.10'
->>>>>>> 2b1944f4
+
     $LogoPart1 = @'
     _       _____  _______ _     _ _______ _______ _____ _______ _     _
     |      |     | |       |____/  |______ |  |  |   |      |    |_____|
