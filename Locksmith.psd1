﻿@{
    AliasesToExport      = @()
    Author               = 'Jake Hildreth'
    CmdletsToExport      = @()
    CompatiblePSEditions = @('Desktop', 'Core')
    Copyright            = '(c) 2022 - 2025. All rights reserved.'
    Description          = 'A small tool to find and fix common misconfigurations in Active Directory Certificate Services.'
    FunctionsToExport    = 'Invoke-Locksmith'
    GUID                 = 'b1325b42-8dc4-4f17-aa1f-dcb5984ca14a'
<<<<<<< HEAD
    HelpInfoURI          = 'https://raw.githubusercontent.com/TrimarcJake/Locksmith/main/en-US/'
    ModuleVersion        = '2025.1.12'
=======
    HelpInfoURI          = 'https://raw.githubusercontent.com/jakehildreth/Locksmith/main/en-US/'
    ModuleVersion        = '2025.1.14'
>>>>>>> d3ccefe7
    PowerShellVersion    = '5.1'
    PrivateData          = @{
        PSData = @{
            ExternalModuleDependencies = @('ActiveDirectory', 'ServerManager', 'Microsoft.PowerShell.Utility', 'Microsoft.PowerShell.LocalAccounts', 'Microsoft.PowerShell.Management', 'Microsoft.PowerShell.Security', 'CimCmdlets', 'Dism')
            IconUri                    = 'https://raw.githubusercontent.com/jakehildreth/Locksmith/main/Images/locksmith.ico'
            ProjectUri                 = 'https://github.com/jakehildreth/Locksmith'
            Tags                       = @('Windows', 'Locksmith', 'CA', 'PKI', 'ActiveDirectory', 'CertificateServices', 'ADCS')
        }
    }
    RequiredModules      = @('ActiveDirectory', 'ServerManager', 'Microsoft.PowerShell.Utility', 'Microsoft.PowerShell.LocalAccounts', 'Microsoft.PowerShell.Management', 'Microsoft.PowerShell.Security', 'CimCmdlets', 'Dism')
    RootModule           = 'Locksmith.psm1'
}<|MERGE_RESOLUTION|>--- conflicted
+++ resolved
@@ -7,13 +7,8 @@
     Description          = 'A small tool to find and fix common misconfigurations in Active Directory Certificate Services.'
     FunctionsToExport    = 'Invoke-Locksmith'
     GUID                 = 'b1325b42-8dc4-4f17-aa1f-dcb5984ca14a'
-<<<<<<< HEAD
-    HelpInfoURI          = 'https://raw.githubusercontent.com/TrimarcJake/Locksmith/main/en-US/'
-    ModuleVersion        = '2025.1.12'
-=======
     HelpInfoURI          = 'https://raw.githubusercontent.com/jakehildreth/Locksmith/main/en-US/'
     ModuleVersion        = '2025.1.14'
->>>>>>> d3ccefe7
     PowerShellVersion    = '5.1'
     PrivateData          = @{
         PSData = @{
