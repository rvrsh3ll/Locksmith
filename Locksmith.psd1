﻿@{
    AliasesToExport      = @('*')
    Author               = 'Jake Hildreth'
    CmdletsToExport      = @()
    CompatiblePSEditions = @('Desktop', 'Core')
    Copyright            = '(c) 2022 - 2024. All rights reserved.'
    Description          = 'A small tool to find and fix common misconfigurations in Active Directory Certificate Services.'
    FunctionsToExport    = @('*')
    GUID                 = 'b1325b42-8dc4-4f17-aa1f-dcb5984ca14a'
<<<<<<< HEAD
    ModuleVersion        = '2024.9'
=======
    ModuleVersion        = '2024.10'
>>>>>>> 0773381c
    PowerShellVersion    = '5.1'
    PrivateData          = @{
        PSData = @{
            ExternalModuleDependencies = @('ActiveDirectory', 'ServerManager', 'Microsoft.PowerShell.Utility', 'Microsoft.PowerShell.LocalAccounts', 'Microsoft.PowerShell.Management', 'Microsoft.PowerShell.Security', 'CimCmdlets', 'Dism')
            IconUri                    = 'https://raw.githubusercontent.com/TrimarcJake/Locksmith/main/Images/locksmith.ico'
            ProjectUri                 = 'https://github.com/TrimarcJake/Locksmith'
            Tags                       = @('Windows', 'Locksmith', 'CA', 'PKI', 'ActiveDirectory', 'CertificateServices', 'ADCS')
        }
    }
    RequiredModules      = @('ActiveDirectory', 'ServerManager', 'Microsoft.PowerShell.Utility', 'Microsoft.PowerShell.LocalAccounts', 'Microsoft.PowerShell.Management', 'Microsoft.PowerShell.Security', 'CimCmdlets', 'Dism')
    RootModule           = 'Locksmith.psm1'
}<|MERGE_RESOLUTION|>--- conflicted
+++ resolved
@@ -7,11 +7,7 @@
     Description          = 'A small tool to find and fix common misconfigurations in Active Directory Certificate Services.'
     FunctionsToExport    = @('*')
     GUID                 = 'b1325b42-8dc4-4f17-aa1f-dcb5984ca14a'
-<<<<<<< HEAD
-    ModuleVersion        = '2024.9'
-=======
     ModuleVersion        = '2024.10'
->>>>>>> 0773381c
     PowerShellVersion    = '5.1'
     PrivateData          = @{
         PSData = @{
