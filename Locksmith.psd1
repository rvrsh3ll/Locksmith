﻿@{
    AliasesToExport      = @()
    Author               = 'Jake Hildreth'
    CmdletsToExport      = @()
    CompatiblePSEditions = @('Desktop', 'Core')
    Copyright            = '(c) 2022 - 2024. All rights reserved.'
    Description          = 'A small tool to find and fix common misconfigurations in Active Directory Certificate Services.'
    FunctionsToExport    = 'Invoke-Locksmith'
    GUID                 = 'b1325b42-8dc4-4f17-aa1f-dcb5984ca14a'
<<<<<<< HEAD
    ModuleVersion        = '2024.12.26'
=======
    HelpInfoURI          = 'https://raw.githubusercontent.com/TrimarcJake/Locksmith/main/en-US/'
    ModuleVersion        = '2024.12.27'
>>>>>>> 73e4ae46
    PowerShellVersion    = '5.1'
    PrivateData          = @{
        PSData = @{
            ExternalModuleDependencies = @('ActiveDirectory', 'ServerManager', 'Microsoft.PowerShell.Utility', 'Microsoft.PowerShell.LocalAccounts', 'Microsoft.PowerShell.Management', 'Microsoft.PowerShell.Security', 'CimCmdlets', 'Dism')
            IconUri                    = 'https://raw.githubusercontent.com/TrimarcJake/Locksmith/main/Images/locksmith.ico'
            ProjectUri                 = 'https://github.com/TrimarcJake/Locksmith'
            Tags                       = @('Windows', 'Locksmith', 'CA', 'PKI', 'ActiveDirectory', 'CertificateServices', 'ADCS')
        }
    }
    RequiredModules      = @('ActiveDirectory', 'ServerManager', 'Microsoft.PowerShell.Utility', 'Microsoft.PowerShell.LocalAccounts', 'Microsoft.PowerShell.Management', 'Microsoft.PowerShell.Security', 'CimCmdlets', 'Dism')
    RootModule           = 'Locksmith.psm1'
}<|MERGE_RESOLUTION|>--- conflicted
+++ resolved
@@ -7,12 +7,8 @@
     Description          = 'A small tool to find and fix common misconfigurations in Active Directory Certificate Services.'
     FunctionsToExport    = 'Invoke-Locksmith'
     GUID                 = 'b1325b42-8dc4-4f17-aa1f-dcb5984ca14a'
-<<<<<<< HEAD
-    ModuleVersion        = '2024.12.26'
-=======
     HelpInfoURI          = 'https://raw.githubusercontent.com/TrimarcJake/Locksmith/main/en-US/'
     ModuleVersion        = '2024.12.27'
->>>>>>> 73e4ae46
     PowerShellVersion    = '5.1'
     PrivateData          = @{
         PSData = @{
