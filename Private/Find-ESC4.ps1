﻿function Find-ESC4 {
    <#
    .SYNOPSIS
        This script finds AD CS (Active Directory Certificate Services) objects that have the ESC4 vulnerability.

    .DESCRIPTION
        The script takes an array of ADCS objects as input and filters them based on the specified conditions.
        For each matching object, it creates a custom object with properties representing various information about
        the object, such as Forest, Name, DistinguishedName, IdentityReference, ActiveDirectoryRights, Issue, Fix, Revert, and Technique.

    .PARAMETER ADCSObjects
        Specifies the array of ADCS objects to be processed. This parameter is mandatory.

    .PARAMETER DangerousRights
        Specifies the list of dangerous rights that should not be assigned to users. This parameter is mandatory.

    .PARAMETER SafeOwners
        Specifies the list of SIDs of safe owners who are allowed to have owner rights on the objects. This parameter is mandatory.

    .PARAMETER SafeUsers
        Specifies the list of SIDs of safe users who are allowed to have specific rights on the objects. This parameter is mandatory.

    .PARAMETER SafeObjectTypes
        Specifies a list of ObjectTypes which are not a security concern. This parameter is mandatory.

    .OUTPUTS
        The script outputs an array of custom objects representing the matching ADCS objects and their associated information.

    .EXAMPLE
        $ADCSObjects = Get-ADCSObject -Targets (Get-Target)

        # GenericAll, WriteDacl, and WriteOwner all permit full control of an AD object.
        # WriteProperty may or may not permit full control depending the specific property and AD object type.
        $DangerousRights = @('GenericAll', 'WriteProperty', 'WriteOwner', 'WriteDacl')

        # -512$ = Domain Admins group
        # -519$ = Enterprise Admins group
        # -544$ = Administrators group
        # -18$  = SYSTEM
        # -517$ = Cert Publishers
        # -500$ = Built-in Administrator
        $SafeOwners = '-512$|-519$|-544$|-18$|-517$|-500$'

        # -512$    = Domain Admins group
        # -519$    = Enterprise Admins group
        # -544$    = Administrators group
        # -18$     = SYSTEM
        # -517$    = Cert Publishers
        # -500$    = Built-in Administrator
        # -516$    = Domain Controllers
        # -9$      = Enterprise Domain Controllers
        # -526$    = Key Admins
        # -527$    = Enterprise Key Admins
        # S-1-5-10 = SELF
        $SafeUsers = '-512$|-519$|-544$|-18$|-517$|-500$|-516$|-9$|-526$|-527$|S-1-5-10'

        # The well-known GUIDs for Enroll and AutoEnroll rights on AD CS templates.
        $SafeObjectTypes = '0e10c968-78fb-11d2-90d4-00c04f79dc55|a05b8cc2-17bc-4802-a710-e7c15ab866a2'

        # Set output mode
        $Mode = 1

        $Results = Find-ESC4 -ADCSObjects $ADCSObjects -DangerousRights $DangerousRights -SafeOwners $SafeOwners -SafeUsers $SafeUsers -SafeObjectTypes $SafeObjectTypes -Mode $Mode
        $Results
    #>
    [CmdletBinding()]
    param(
        [Parameter(Mandatory)]
        $ADCSObjects,
        [Parameter(Mandatory)]
        $DangerousRights,
        [Parameter(Mandatory)]
        $SafeOwners,
        [Parameter(Mandatory)]
        $SafeUsers,
        [Parameter(Mandatory)]
        $SafeObjectTypes,
        [Parameter(Mandatory)]
        [int]$Mode
    )
    $ADCSObjects | Where-Object objectClass -eq 'pKICertificateTemplate' | ForEach-Object {
        if ($_.Name -ne '' -and $null -ne $_.Name) {
            $Principal = [System.Security.Principal.NTAccount]::New($_.nTSecurityDescriptor.Owner)
            if ($Principal -match '^(S-1|O:)') {
                $SID = $Principal
            } else {
                $SID = ($Principal.Translate([System.Security.Principal.SecurityIdentifier])).Value
            }
        }

        if ($SID -notmatch $SafeOwners) {
            $Issue = [pscustomobject]@{
                Forest            = $_.CanonicalName.split('/')[0]
                Name              = $_.Name
                DistinguishedName = $_.DistinguishedName
                Enabled           = $_.Enabled
                EnabledOn         = $_.EnabledOn
                Issue             = @"
$($_.nTSecurityDescriptor.Owner) has Owner rights on this template and can
modify it into a template that can create ESC1, ESC2, and ESC3 templates.

More info:
  - https://posts.specterops.io/certified-pre-owned-d95910965cd2

"@
                Fix               = @"
`$Owner = New-Object System.Security.Principal.SecurityIdentifier(`'$PreferredOwner`')
`$ACL = Get-Acl -Path `'AD:$($_.DistinguishedName)`'
`$ACL.SetOwner(`$Owner)
Set-ACL -Path `'AD:$($_.DistinguishedName)`' -AclObject `$ACL
"@
                Revert            = @"
`$Owner = New-Object System.Security.Principal.SecurityIdentifier(`'$($_.nTSecurityDescriptor.Owner)`')
`$ACL = Get-Acl -Path `'AD:$($_.DistinguishedName)`'
`$ACL.SetOwner(`$Owner)
Set-ACL -Path `'AD:$($_.DistinguishedName)`' -AclObject `$ACL
"@
                Technique         = 'ESC4'
            }
            $Issue
        }

        foreach ($entry in $_.nTSecurityDescriptor.Access) {
            if ($_.Name -ne '' -and $null -ne $_.Name) {
                $Principal = New-Object System.Security.Principal.NTAccount($entry.IdentityReference)
                if ($Principal -match '^(S-1|O:)') {
                    $SID = $Principal
                } else {
                    $SID = ($Principal.Translate([System.Security.Principal.SecurityIdentifier])).Value
                }
            }

            if ( ($SID -notmatch $SafeUsers) -and
                ($entry.AccessControlType -eq 'Allow') -and
                ($entry.ActiveDirectoryRights -match $DangerousRights) -and
                ($entry.ObjectType -notmatch $SafeObjectTypes)
            ) {
                $Issue = [pscustomobject]@{
                    Forest                = $_.CanonicalName.split('/')[0]
                    Name                  = $_.Name
                    DistinguishedName     = $_.DistinguishedName
                    IdentityReference     = $entry.IdentityReference
                    ActiveDirectoryRights = $entry.ActiveDirectoryRights
<<<<<<< HEAD
                    Issue                 = "$($entry.IdentityReference) has been granted " +
                    "$($entry.ActiveDirectoryRights) rights on this template.`n" +
                    "$($entry.IdentityReference) can likely modify this template into an ESC1 template."
=======
                    Enabled               = $_.Enabled
                    EnabledOn             = $_.EnabledOn
                    Issue                 = @"
$($entry.IdentityReference) has been granted $($entry.ActiveDirectoryRights) rights on this template.

$($entry.IdentityReference) can likely modify this template into an ESC1 template.

More info:
  - https://posts.specterops.io/certified-pre-owned-d95910965cd2

"@
>>>>>>> 16a23711
                    Fix                   = @"
`$ACL = Get-Acl -Path `'AD:$($_.DistinguishedName)`'
foreach ( `$ace in `$ACL.access ) {
    if ( (`$ace.IdentityReference.Value -like '$($Principal.Value)' ) -and ( `$ace.ActiveDirectoryRights -notmatch '^ExtendedRight$') ) {
        `$ACL.RemoveAccessRule(`$ace) | Out-Null
    }
}
Set-Acl -Path `'AD:$($_.DistinguishedName)`' -AclObject `$ACL
"@
                    Revert                = '[TODO]'
                    Technique             = 'ESC4'
                }

                if ( $Mode -in @(1, 3, 4) ) {
                    Update-ESC4Remediation -Issue $Issue
                }
                $Issue
            }
        }
    }
}<|MERGE_RESOLUTION|>--- conflicted
+++ resolved
@@ -141,11 +141,6 @@
                     DistinguishedName     = $_.DistinguishedName
                     IdentityReference     = $entry.IdentityReference
                     ActiveDirectoryRights = $entry.ActiveDirectoryRights
-<<<<<<< HEAD
-                    Issue                 = "$($entry.IdentityReference) has been granted " +
-                    "$($entry.ActiveDirectoryRights) rights on this template.`n" +
-                    "$($entry.IdentityReference) can likely modify this template into an ESC1 template."
-=======
                     Enabled               = $_.Enabled
                     EnabledOn             = $_.EnabledOn
                     Issue                 = @"
@@ -157,7 +152,6 @@
   - https://posts.specterops.io/certified-pre-owned-d95910965cd2
 
 "@
->>>>>>> 16a23711
                     Fix                   = @"
 `$ACL = Get-Acl -Path `'AD:$($_.DistinguishedName)`'
 foreach ( `$ace in `$ACL.access ) {
