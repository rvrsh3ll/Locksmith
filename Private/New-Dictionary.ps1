<#
.SYNOPSIS
Create a dictionary of the escalation paths and insecure configurations that Locksmith scans for.

.DESCRIPTION
The New-Dictionary function is used to instantiate an array of objects that contain the names, definitions,
descriptions, code used to find, code used to fix, and reference URLs. This is invoked by the module's main function.

.NOTES

    VulnerableConfigurationItem Class Definition:
        Version         Update each time the class definition or the dictionary below is changed.
        Name            The short name of the vulnerable configuration item (VCI).
        Category        The high level category of VCI types, including escalation path, server configuration, GPO setting, etc.
        Subcategory     The subcategory of vulnerable configuration item types.
        Summary         A summary of the vulnerability and how it can be abused.
        FindIt          The name of the function that is used to look for the VCI, stored as an invocable scriptblock.
        FixIt           The name of the function that is used to fix the VCI, stored as an invocable scriptblock.
        ReferenceUrls   An array of URLs that are used as references to learn more about the VCI.
#>

function New-Dictionary {
    class VulnerableConfigurationItem {
        static [string] $Version = '2024.11.03.000'
        [string]$Name
        [ValidateSet('Escalation Path', 'Server Configuration', 'GPO Setting')][string]$Category
        [string]$Subcategory
        [string]$Summary
        [scriptblock]$FindIt
        [scriptblock]$FixIt
        [uri[]]$ReferenceUrls
    }

    [VulnerableConfigurationItem[]]$Dictionary = @(
        [VulnerableConfigurationItem]@{
            Name          = 'ESC1'
            Category      = 'Escalation Path'
            Subcategory   = 'Vulnerable Client Authentication Templates'
            Summary       = ''
            FindIt        = { Find-ESC1 }
            FixIt         = { Write-Output 'Add code to fix the vulnerable configuration.' }
            ReferenceUrls = 'https://posts.specterops.io/certified-pre-owned-d95910965cd2#:~:text=Misconfigured%20Certificate%20Templates%20%E2%80%94%20ESC1'
        },
        [VulnerableConfigurationItem]@{
            Name          = 'ESC2'
            Category      = 'Escalation Path'
            Subcategory   = 'Vulnerable SubCA/Any Purpose Templates'
            Summary       = ''
            FindIt        = { Find-ESC2 }
            FixIt         = { Write-Output 'Add code to fix the vulnerable configuration.' }
            ReferenceUrls = 'https://posts.specterops.io/certified-pre-owned-d95910965cd2#:~:text=Misconfigured%20Certificate%20Templates%20%E2%80%94%20ESC2'
        },
        [VulnerableConfigurationItem]@{
<<<<<<< HEAD
            Name = 'ESC3'
            Category = 'Escalation Path'
            Subcategory = 'Vulnerable Enrollment Agent Templates'
            Summary = ''
            FindIt =  {
                Find-ESC3C1
                Find-ESC3C2
=======
            Name          = 'ESC3'
            Category      = 'Escalation Path'
            Subcategory   = 'Vulnerable Enrollment Agent Templates'
            Summary       = ''
            FindIt        = {
                Find-ESC3Condition1
                Find-ESC3Condition2
>>>>>>> d14c532c
            }
            FixIt         = { Write-Output 'Add code to fix the vulnerable configuration.' }
            ReferenceUrls = 'https://posts.specterops.io/certified-pre-owned-d95910965cd2#:~:text=Enrollment%20Agent%20Templates%20%E2%80%94%20ESC3'
        },
        [VulnerableConfigurationItem]@{
            Name          = 'ESC4'
            Category      = 'Escalation Path'
            Subcategory   = 'Certificate Templates with Vulnerable Access Controls'
            Summary       = ''
            FindIt        = { Find-ESC4 }
            FixIt         = { Write-Output 'Add code to fix the vulnerable configuration.' }
            ReferenceUrls = 'https://posts.specterops.io/certified-pre-owned-d95910965cd2#:~:text=Vulnerable%20Certificate%20Template%20Access%20Control%20%E2%80%94%20ESC4'
        },
        [VulnerableConfigurationItem]@{
            Name          = 'ESC5'
            Category      = 'Escalation Path'
            Subcategory   = 'PKI Objects with Vulnerable Access Control'
            Summary       = ''
            FindIt        = { Find-ESC5 }
            FixIt         = { Write-Output 'Add code to fix the vulnerable configuration.' }
            ReferenceUrls = 'https://posts.specterops.io/certified-pre-owned-d95910965cd2#:~:text=Vulnerable%20PKI%20Object%20Access%20Control%20%E2%80%94%20ESC5'
        },
        [VulnerableConfigurationItem]@{
            Name          = 'ESC6'
            Category      = 'Escalation Path'
            Subcategory   = 'EDITF_ATTRIBUTESUBJECTALTNAME2'
            Summary       = ''
            FindIt        = { Find-ESC6 }
            FixIt         = { Write-Output 'Add code to fix the vulnerable configuration.' }
            ReferenceUrls = 'https://posts.specterops.io/certified-pre-owned-d95910965cd2#:~:text=EDITF_ATTRIBUTESUBJECTALTNAME2%20%E2%80%94%20ESC6'
        },
        [VulnerableConfigurationItem]@{
            Name          = 'ESC7'
            Category      = 'Escalation Path'
            Subcategory   = 'Vulnerable Certificate Authority Access Control'
            Summary       = ''
            FindIt        = { Write-Output 'We have not created Find-ESC7 yet.' }
            FixIt         = { Write-Output 'Add code to fix the vulnerable configuration.' }
            ReferenceUrls = 'https://posts.specterops.io/certified-pre-owned-d95910965cd2#:~:text=Vulnerable%20Certificate%20Authority%20Access%20Control%20%E2%80%94%20ESC7'
        },
        [VulnerableConfigurationItem]@{
            Name          = 'ESC8'
            Category      = 'Escalation Path'
            Subcategory   = 'AD CS HTTP Endpoints Vulnerable to NTLM Relay'
            Summary       = ''
            FindIt        = { Find-ESC8 }
            FixIt         = { Write-Output 'Add code to fix the vulnerable configuration.' }
            ReferenceUrls = 'https://posts.specterops.io/certified-pre-owned-d95910965cd2#:~:text=NTLM%20Relay%20to%20AD%20CS%20HTTP%20Endpoints'
        },
        # [VulnerableConfigurationItem]@{
        #     Name = 'ESC9'
        #     Category = 'Escalation Path'
        #     Subcategory = ''
        #     Summary = ''
        #     FindIt =  {Find-ESC9}
        #     FixIt = {Write-Output 'Add code to fix the vulnerable configuration.'}
        #     ReferenceUrls = ''
        # },
        # [VulnerableConfigurationItem]@{
        #     Name = 'ESC10'
        #     Category = 'Escalation Path'
        #     Subcategory = ''
        #     Summary = ''
        #     FindIt =  {Find-ESC10}
        #     FixIt = {Write-Output 'Add code to fix the vulnerable configuration.'}
        #     ReferenceUrls = ''
        # },
        [VulnerableConfigurationItem]@{
            Name          = 'ESC11'
            Category      = 'Escalation Path'
            Subcategory   = 'IF_ENFORCEENCRYPTICERTREQUEST'
            Summary       = ''
            FindIt        = { Find-ESC11 }
            FixIt         = { Write-Output 'Add code to fix the vulnerable configuration.' }
            ReferenceUrls = 'https://blog.compass-security.com/2022/11/relaying-to-ad-certificate-services-over-rpc/'
        },
        [VulnerableConfigurationItem]@{
            Name          = 'ESC13'
            Category      = 'Escalation Path'
            Subcategory   = 'Certificate Template linked to Group'
            Summary       = ''
            FindIt        = { Find-ESC13 }
            FixIt         = { Write-Output 'Add code to fix the vulnerable configuration.' }
            ReferenceUrls = 'https://posts.specterops.io/adcs-esc13-abuse-technique-fda4272fbd53'
        }, [VulnerableConfigurationItem]@{
            Name          = 'ESC15/EKUwu'
            Category      = 'Escalation Path'
            Subcategory   = 'Certificate Template using Schema V1'
            Summary       = ''
            FindIt        = { Find-ESC15 }
            FixIt         = { Write-Output 'Add code to fix the vulnerable configuration.' }
            ReferenceUrls = 'https://trustedsec.com/blog/ekuwu-not-just-another-ad-cs-esc'
        },
        [VulnerableConfigurationItem]@{
            Name          = 'Auditing'
            Category      = 'Server Configuration'
            Subcategory   = 'Gaps in auditing on certificate authorities and AD CS objects.'
            Summary       = ''
            FindIt        = { Find-AuditingIssue }
            FixIt         = { Write-Output 'Add code to fix the vulnerable configuration.' }
            ReferenceUrls = @('https://github.com/TrimarcJake/Locksmith', 'https://techcommunity.microsoft.com/t5/ask-the-directory-services-team/designing-and-implementing-a-pki-part-i-design-and-planning/ba-p/396953')
        }
    )
    Return $Dictionary
}<|MERGE_RESOLUTION|>--- conflicted
+++ resolved
@@ -51,7 +51,6 @@
             ReferenceUrls = 'https://posts.specterops.io/certified-pre-owned-d95910965cd2#:~:text=Misconfigured%20Certificate%20Templates%20%E2%80%94%20ESC2'
         },
         [VulnerableConfigurationItem]@{
-<<<<<<< HEAD
             Name = 'ESC3'
             Category = 'Escalation Path'
             Subcategory = 'Vulnerable Enrollment Agent Templates'
@@ -59,15 +58,6 @@
             FindIt =  {
                 Find-ESC3C1
                 Find-ESC3C2
-=======
-            Name          = 'ESC3'
-            Category      = 'Escalation Path'
-            Subcategory   = 'Vulnerable Enrollment Agent Templates'
-            Summary       = ''
-            FindIt        = {
-                Find-ESC3Condition1
-                Find-ESC3Condition2
->>>>>>> d14c532c
             }
             FixIt         = { Write-Output 'Add code to fix the vulnerable configuration.' }
             ReferenceUrls = 'https://posts.specterops.io/certified-pre-owned-d95910965cd2#:~:text=Enrollment%20Agent%20Templates%20%E2%80%94%20ESC3'
